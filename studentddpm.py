--- conflicted
+++ resolved
@@ -222,13 +222,8 @@
 # ================================
 #        Training Loop
 # ================================
-<<<<<<< HEAD
 def train_ddpm(model, ddpm, dataloader, epochs=50):
     optimizer = torch.optim.AdamW(model.parameters(), lr=1e-4)
-=======
-def train_ddpm(model, ddpm, dataloader, epochs=200):
-    optimizer = torch.optim.Adam(model.parameters(), lr=1e-4)
->>>>>>> 719fded7
     model.train()
     for epoch in tqdm(range(epochs)):
         for batch in dataloader:
