import torch
from torchvision.datasets import CIFAR100
from torchvision import transforms
from torch.utils.data import Dataset
import torch.multiprocessing as mp
from torch.distributions.studentT import StudentT
import torch.distributed as dist
import os, torch, torch.nn as nn
from torch.nn.parallel import DistributedDataParallel as DDP
from torch.utils.data import DataLoader, DistributedSampler
from torchvision import transforms
import numpy as np
import os
import pickle

from models import UNet2

class CIFAR100LongTail(Dataset):
    def __init__(self, root, phase='train', imbalance_factor=0.01, transform=None):
        self.root = root
        self.phase = phase
        self.transform = transform
        self.num_classes = 100
        self.imgs, self.labels = self._make_longtail(imbalance_factor)

    def _make_longtail(self, imbalance_factor):
        cifar = CIFAR100(self.root, train=(self.phase == 'train'), download=True)
        data, targets = cifar.data, np.array(cifar.targets)
        cls_num = self.num_classes

        # Long tail class distribution
        cls_counts = []
        img_per_cls_max = len(targets) // cls_num
        for cls_idx in range(cls_num):
            num = img_per_cls_max * (imbalance_factor ** (cls_idx / (cls_num - 1)))
            cls_counts.append(int(num))

        new_data, new_targets = [], []
        for cls_idx, cls_count in enumerate(cls_counts):
            idx = np.where(targets == cls_idx)[0]
            np.random.shuffle(idx)
            sel = idx[:cls_count]
            new_data.append(data[sel])
            new_targets.extend([cls_idx] * cls_count)

        new_data = np.concatenate(new_data)
        return new_data, new_targets

    def __getitem__(self, index):
        img, target = self.imgs[index], self.labels[index]
        img = transforms.ToPILImage()(img)
        if self.transform:
            img = self.transform(img)
        return img, target

    def __len__(self):
        return len(self.labels)

# ================================
#         CIFAR10 Dataset
# ================================
class ToMinusOneToOne:
    def __call__(self, x):
        return x * 2. - 1.
    
# ================================
#       Linear Beta Schedule
# ================================
def linear_beta_schedule(timesteps, beta_start=1e-4, beta_end=0.02):
    return torch.linspace(beta_start, beta_end, timesteps)

# ================================
#     Beefier UNet-like Model
# ================================
class SinusoidalPositionEmbeddings(nn.Module):
    def __init__(self, dim):
        super().__init__()
        self.dim = dim

    def forward(self, t):
        half_dim = self.dim // 2
        emb = torch.log(torch.tensor(10000.0)) / (half_dim - 1)
        emb = torch.exp(torch.arange(half_dim, dtype=torch.float32) * -emb).to(t.device)
        emb = t[:, None].float() * emb[None, :]
        return torch.cat([torch.sin(emb), torch.cos(emb)], dim=1)

class ResidualBlock(nn.Module):
    def __init__(self, in_channels, out_channels, time_emb_dim, dropout=0.1):
        super().__init__()
        print(in_channels)
        self.time_mlp = nn.Sequential(
            nn.SiLU(),
            nn.Linear(time_emb_dim, out_channels)
        )
        self.block1 = nn.Sequential(
            nn.GroupNorm(min(4,in_channels), in_channels),
            nn.SiLU(),
            nn.Conv2d(in_channels, out_channels, kernel_size=3, padding=1)
        )
        self.block2 = nn.Sequential(
            nn.GroupNorm(min(4,out_channels), out_channels),
            nn.SiLU(),
            nn.Dropout(dropout),
            nn.Conv2d(out_channels, out_channels, kernel_size=3, padding=1)
        )
        self.residual_conv = nn.Conv2d(in_channels, out_channels, kernel_size=1) if in_channels != out_channels else nn.Identity()

    def forward(self, x, t):
        h = self.block1(x)
        time_emb = self.time_mlp(t).view(t.shape[0], -1, 1, 1)
        h = h + time_emb
        h = self.block2(h)
        return h + self.residual_conv(x)

class UNet(nn.Module):
    def __init__(self, in_channels=3, base_channels=64, num_classes = 100, time_emb_dim=256):
        super().__init__()
        self.time_embedding = nn.Sequential(
            SinusoidalPositionEmbeddings(time_emb_dim),
            nn.Linear(time_emb_dim, time_emb_dim),
            nn.SiLU()
        )
        self.label_emb = nn.Embedding(num_classes, time_emb_dim)


        # Down
        self.down1 = ResidualBlock(in_channels, base_channels, time_emb_dim)
        self.down2 = ResidualBlock(base_channels, base_channels * 2, time_emb_dim)
        self.pool = nn.MaxPool2d(2)

        # Middle
        self.middle = ResidualBlock(base_channels * 2, base_channels * 2, time_emb_dim)

        # Up
        self.up1 = ResidualBlock(base_channels * 2 + base_channels * 2, base_channels, time_emb_dim)
        self.up2 = ResidualBlock(base_channels + base_channels, in_channels, time_emb_dim)

        self.upsample = nn.Upsample(scale_factor=2, mode='nearest')

    def forward(self, x, label, t):
        label_emb = self.label_emb(label)
        t_emb = self.time_embedding(t)
        t_emb = t_emb + label_emb


        # Down
        x1 = self.down1(x, t_emb)

        x2 = self.pool(x1)
        x2 = self.down2(x2, t_emb)

        x3 = self.pool(x2)

        # Middle
        x3 = self.middle(x3, t_emb)


        # Up
        x = self.upsample(x3)
        x = self.up1(torch.cat([x, x2], dim=1), t_emb)
        x = self.upsample(x)
        x = self.up2(torch.cat([x, x1], dim=1), t_emb)

        return x

# ================================
#      Helper Function
# ================================
def extract(a, t, x_shape):
    return a.gather(-1, t.to(torch.int64)).reshape(t.shape[0], *((1,) * (len(x_shape) - 1)))

def student_t_nll(x, mu, nu=4.0):
    return torch.log(1 + ((x - mu) ** 2) / nu).mean()

# ================================
#     Student-t Based DDPM
# ================================
class StudentTDDPM:
    def __init__(self, model, betas, nu=4.0):
        self.model = model
        self.nu = nu
        self.device = next(model.parameters()).device

        self.timesteps = len(betas)
        self.betas = betas.to(self.device)
        self.alphas = 1. - self.betas
        self.alpha_bars = torch.cumprod(self.alphas, dim=0)

    def q_sample(self, x_start, t):
        alpha_bar = extract(self.alpha_bars, t, x_start.shape)
        noise = StudentT(df=self.nu, loc=0, scale=1).sample(x_start.shape).to(self.device)
        x_noisy = torch.sqrt(alpha_bar) * x_start + torch.sqrt(1 - alpha_bar) * noise
        return x_noisy, noise  # Return both!

    def p_losses(self, x_start, label, t):
        x_noisy, noise = self.q_sample(x_start, t)
        predicted = self.model(x_noisy, label, t)
        return student_t_nll(noise, predicted, self.nu)


    def p_sample(self, x, label, t):
        betas_t = extract(self.betas, t, x.shape)
        alphas_t = extract(self.alphas,t,x.shape)
        alpha_bar_t = extract(self.alpha_bars, t, x.shape)
        predicted_noise = self.model(x, label, t)

        mean = (1 / torch.sqrt(alphas_t)) * (
                x - ((1 - alphas_t) / torch.sqrt(1 - alpha_bar_t)) * predicted_noise)

        if t[0] == 0:
            return mean
        noise = StudentT(df=self.nu, loc=0, scale=1).sample(x.shape).to(self.device)

        return torch.sqrt(alphas_t) * mean + torch.sqrt(betas_t) * noise

    def sample(self, label, shape):
        x = torch.randn(shape).to(self.device)
        for t in reversed(range(self.timesteps)):
            t_batch = torch.tensor([t] * shape[0]).to(self.device)
            x = self.p_sample(x, label, t_batch)
        return x.clamp(-1, 1)

# ================================
#     Gaussian Based DDPM
# ================================
class DDPM:
    def __init__(self, model, betas):
        self.model = model
        self.device = next(model.parameters()).device

        self.timesteps = len(betas)
        self.betas = betas.to(self.device)
        self.alphas = 1. - self.betas
        self.alpha_bars = torch.cumprod(self.alphas, dim=0)

    def q_sample(self, x_start, t):
        alpha_bar = extract(self.alpha_bars, t, x_start.shape)
        noise = torch.randn_like(x_start).to(self.device)
        x_noisy = torch.sqrt(alpha_bar) * x_start + torch.sqrt(1 - alpha_bar) * noise
        return x_noisy, noise  # Return both!

    def p_losses(self, x_start, label, t):
        x_noisy, noise = self.q_sample(x_start, t)
        predicted = self.model(x_noisy, label, t)
        return torch.nn.functional.mse_loss(predicted, noise)


    def p_sample(self, x, label, t):
        betas_t = extract(self.betas, t, x.shape)
        alphas_t = extract(self.alphas,t,x.shape)
        alpha_bar_t = extract(self.alpha_bars, t, x.shape)
        predicted_noise = self.model(x, label, t)

        mean = (1 / torch.sqrt(alphas_t)) * (
                x - ((1 - alphas_t) / torch.sqrt(1 - alpha_bar_t)) * predicted_noise)

        if t[0] == 0:
            return mean
        noise = torch.randn_like(x).to(self.device)
        return torch.sqrt(alphas_t) * mean + torch.sqrt(betas_t) * noise

    def sample(self, label, shape):
        x = torch.randn(shape).to(self.device)
        for t in reversed(range(self.timesteps)):
            t_batch = torch.tensor([t] * shape[0]).to(self.device)
            x = self.p_sample(x, label, t_batch)
        return x.clamp(-1, 1)


def main(rank, world_size):


    # === DDP Init ===
    os.environ['MASTER_ADDR'] = 'localhost'
    os.environ['MASTER_PORT'] = '12355'
    dist.init_process_group("nccl", rank=rank, world_size=world_size)
    torch.cuda.set_device(rank)

    # === Dataset ===
    transform = transforms.Compose([
        transforms.ToTensor(),
        transforms.Normalize((0.5,), (0.5,))
    ])
    dataset = CIFAR100LongTail(root='./data', imbalance_factor=0.01, transform=transform)
    num_classes = dataset.num_classes

    sampler = DistributedSampler(dataset, num_replicas=world_size, rank=rank, shuffle=True)
    dataloader = DataLoader(dataset, batch_size=64, sampler=sampler, num_workers=4)

    # === Model ===
<<<<<<< HEAD
    model = UNet2(in_channels=3, base_channels=128,num_classes=num_classes)
=======
    model = UNet2(in_channels=3, base_channels=192,num_classes=num_classes)
>>>>>>> aaa03d03
    model = model.to(rank)
    model = DDP(model, device_ids=[rank])

    # === Training ===
    num_epochs = 500
    optimizer = torch.optim.Adam(model.parameters(), lr=1e-3)
    torch.optim.lr_scheduler.ReduceLROnPlateau(optimizer=optimizer,
                                               mode='min',
                                               factor=0.3,
                                               patience=10)
    betas = linear_beta_schedule(timesteps=400)

    ddpm = DDPM(model,betas)  # Your custom scheduler

    for epoch in range(num_epochs):
        sampler.set_epoch(epoch)
        for batch in dataloader:
            x = batch[0].to(ddpm.device)
            label = batch[1].to(ddpm.device)
            t = torch.randint(0, ddpm.timesteps, (x.size(0),), device=ddpm.device)
            loss = ddpm.p_losses(x, label, t)
            optimizer.zero_grad()
            loss.backward()
            optimizer.step()
        if epoch%50==0 and rank==0:
            model_save_file = f"model_saves/ddpm__conditional_epoch{epoch}.pth"
            torch.save(model.state_dict(),model_save_file)
        print(f"Epoch {epoch+1}: Loss = {loss.item():.4f}")

    model_save_file = f"model_saves/ddpm__conditional_epoch_final.pth"
    torch.save(model.state_dict(),model_save_file)
    dist.destroy_process_group()

if __name__ == "__main__":
    world_size = torch.cuda.device_count()
    mp.spawn(main, args=(world_size,), nprocs=world_size)<|MERGE_RESOLUTION|>--- conflicted
+++ resolved
@@ -288,11 +288,7 @@
     dataloader = DataLoader(dataset, batch_size=64, sampler=sampler, num_workers=4)
 
     # === Model ===
-<<<<<<< HEAD
-    model = UNet2(in_channels=3, base_channels=128,num_classes=num_classes)
-=======
     model = UNet2(in_channels=3, base_channels=192,num_classes=num_classes)
->>>>>>> aaa03d03
     model = model.to(rank)
     model = DDP(model, device_ids=[rank])
 
